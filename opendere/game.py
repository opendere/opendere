from numpy import random

from opendere import roles

def weighted_choices(choice_weight_map, num_choices):
<<<<<<< HEAD
    choices = sorted(choice_weight_map, key=lambda x:str(x.name))
=======
    choices = list(choice_weight_map)
>>>>>>> a2aa695e
    weight_sum = sum(choice_weight_map.values())
    probabilities = [choice_weight_map[c] / weight_sum for c in choices]
    return list(random.choice(choices, (num_choices,), p=probabilities))

class User:
    def __init__(self, uid, nick):
        """
        uid (str): the player's user identifier, such as nick!user@host for irc or discord's user.id
        nick (str): the player's nickname
        role (Role): the player's role
        alignment (Alignment): the player's alignment, potentially changed from the default
        alive (bool): whether a player is dead or alive
        vote (str): whom if anyone the player has voted for
        """
        self.uid = uid
        self.nick = nick
        self.role = None
        self.alignment = None
        self.alive = True
        self.vote = str()

class Game:
    def __init__(self, channel='#opendere', prefix=']', allow_late=False):
        """
        channel (str): the channel in which the game commands are to be sent
        name (str): the name of the current game, probably will want to move this elsewhere for themes 
        prefix (str): the prefix used for game commands
        ticks (int): seconds until the end of the current phase
        users (Dict[str, User]): players who've joined the game
        allow_late (bool): whether a player can join the game during the first phase
        phase (int): current phase (1 day and 1 night is 2 phases)
        hurry_requested_users (List[str]): users who've requested the phase be hurried
        """
        self.channel = channel
        self.name = channel.lstrip('#')
        self.prefix = prefix
        self.ticks = None
        self.users = {}
        self.allow_late = allow_late
        self.phase = None
        self.hurry_requested_users = []

    def reset(self):
        self.__init__()

    def _start_game(self):
        """
        initialize and start a new game
        """
        messages = list()
        self.phase, self.ticks = 0, None
        if len(self.users) <= 3:
            messages.append((self.channel, f"there aren't enough players to start a {self.name} game. try again later."))
            self.users = {}
            return messages

        roles = self._select_roles(len(self.users))
        random.shuffle(roles)
        for i, uid in enumerate(self.users):
            self.users[uid].role = roles[i]
            messages.append((uid, f"you're a {self.users[uid].role.name}. {self.users[uid].role.name} are {self.users[uid].role.description}"))

        messages.append((self.channel, f"welcome to {self.name}. there are {len([uid for uid in self.users if self.users[uid].role.is_yandere])} yanderes. it's your job to determine the yanderes."))
        messages.append((self.channel, f"this game starts at {self.phase_name.upper()}. discuss!"))
        messages.append((self.channel, f"current players: {', '.join([self.users[uid].nick for uid in self.users])}."))

        return messages

    @staticmethod
    def _select_roles(num_users):
        """
        Select N roles for the players of the game
        """
        # why aren't these weights in roles.py instead? - libbies
        weighted_good_role_classes = {
            roles.Hikikomori: 1, roles.Tokokyohi: 2,
            roles.Shogun: 1, roles.Warrior: 2,
            roles.Samurai: 1, roles.Ronin: 2,
            roles.Shisho: 1, roles.Sensei: 2,
            roles.Idol: 1, roles.Janitor: 2,
            roles.Spy: 1, roles.DaySpy: 1, roles.Esper: 2,
            roles.Stalker: 1, roles.Witness: 2,
            roles.Detective: 1, roles.Snoop: 2,
            roles.Guardian: 1, roles.Nurse: 2,
            roles.Civilian: 3, roles.Tsundere: 3
        }
        weighted_neutral_role_classes = {r: 1 for r in roles.all_role_classes if r.default_alignment == roles.Alignment.neutral}
        weighted_good_and_neutral_role_classes = {
            **weighted_good_role_classes,
            **weighted_neutral_role_classes
        }
        unweighted_yanderes = {r: 1 for r in roles.all_role_classes if r.is_yandere}

        # possibly needs tweaking for balance:
        #  4-6  players: 1 yandere
        #  7-9  players: 2 yanderes
        # 10-12 players: 3 yanderes
        num_yanderes = (num_users - 1) // 3

<<<<<<< HEAD
        elif num_users <= 5:
            # choose 1 yandere, 3 to 4 good-aligned roles
            role_classes = weighted_choices(unweighted_yanderes, 1)
            role_classes += weighted_choices(weighted_good_role_classes, num_users - 1)
            return [r() for r in role_classes]

        elif num_users <= 8:
            # choose 2 yandere, 6, 7, or 8 non-yandere roles
            role_classes = weighted_choices(unweighted_yanderes, 2)
            role_classes += weighted_choices(weighted_good_and_neutral_role_classes, num_users - 2)
            return [r() for r in role_classes]
=======
        role_classes = list(random.choice(
            [role for role in roles.all_role_classes if role.is_yandere],
            size = num_yanderes
        ))

        role_classes += list(weighted_choices(weighted_good_and_neutral_role_classes, num_users - num_yanderes))
        return [role for role in role_classes]
>>>>>>> a2aa695e

    def _is_first_phase_day(self):
        """
        algorithm: odd numbers = night
        """
        return len(self.users) % 2 == 1

    @property
    def phase_name(self):
        return "night" if (self.phase + len(self.users)) % 2 else "day"

    def _phase_change(self):
        """
        handle events that happen during a phase change
        """
        pass

    def join_game(self, uid, nick):
        """
        uid (str): a unique user identifier, such as nick!user@host for irc, or discord's user.id
        nick (str): the player's nickname
        """
        messages = list()

        if not self.users:
            self.ticks = 60
            messages.append((self.channel, f"a {self.name} game is starting in {self.ticks} seconds! please type {self.prefix}{self.name} to join!"))

        if uid in self.users:
            if self.phase is None:
                messages.append((uid, f"you're already in the current game, which is starting in {self.ticks} seconds."))
            else:
                messages.append((uid, f"you're already playing in the current game."))

        elif uid not in self.users:
            if self.phase is None:
                self.users[uid] = User(uid, nick)
                messages.append((uid, f"you've joined the current game, which is starting in {self.ticks} seconds."))

            # allow a player to join the game late if it's the very first phase of the game
            elif self.allow_late and self.phase == 0:
                self.users[uid] = User(uid, nick)
                # TODO: assign a random role if joining late...
                messages.append((self.channel, f"suspicious slow-poke {nick} joined the game late."))
                messages.append((user, f"you've joined the current game with role {self.users[uid].role.name} - {self.users[uid].role.description}"))

            else:
                messages.append((uid, f"sorry, you can't join a game that's already in-progress. please wait for the next game."))
        return messages
 
    def tick(self):
        if self.ticks == None:
            return

        if self.ticks:
            self.ticks -= 1

        if self.ticks == 0:
            self.ticks = None
            if self.phase == None:
                return self._start_game()
            else:
                # TODO: self._phase_change()
                pass

    def user_action(self, user, action):
        """
        determines whether a user has the ability to take an action, then executes the action
        """
        pass

    def user_hurry(self, user):
        """
        request that the game be hurried
        """
        messages = list()
        if self.ticks == None and self.phase >= 0:
            self.ticks = 60
            messages.append((self.channel, f"people are getting impatient! the {self._get_phase_name()} roles have {self.ticks} seconds to make their decisions before the {self._get_phase_name()} ends."))
        else:
            messages.append((user, f"you can't hurry the game right now."))
        return messages<|MERGE_RESOLUTION|>--- conflicted
+++ resolved
@@ -3,11 +3,7 @@
 from opendere import roles
 
 def weighted_choices(choice_weight_map, num_choices):
-<<<<<<< HEAD
-    choices = sorted(choice_weight_map, key=lambda x:str(x.name))
-=======
     choices = list(choice_weight_map)
->>>>>>> a2aa695e
     weight_sum = sum(choice_weight_map.values())
     probabilities = [choice_weight_map[c] / weight_sum for c in choices]
     return list(random.choice(choices, (num_choices,), p=probabilities))
@@ -33,7 +29,7 @@
     def __init__(self, channel='#opendere', prefix=']', allow_late=False):
         """
         channel (str): the channel in which the game commands are to be sent
-        name (str): the name of the current game, probably will want to move this elsewhere for themes 
+        name (str): the name of the current game, probably will want to move this elsewhere for themes
         prefix (str): the prefix used for game commands
         ticks (int): seconds until the end of the current phase
         users (Dict[str, User]): players who've joined the game
@@ -107,19 +103,6 @@
         # 10-12 players: 3 yanderes
         num_yanderes = (num_users - 1) // 3
 
-<<<<<<< HEAD
-        elif num_users <= 5:
-            # choose 1 yandere, 3 to 4 good-aligned roles
-            role_classes = weighted_choices(unweighted_yanderes, 1)
-            role_classes += weighted_choices(weighted_good_role_classes, num_users - 1)
-            return [r() for r in role_classes]
-
-        elif num_users <= 8:
-            # choose 2 yandere, 6, 7, or 8 non-yandere roles
-            role_classes = weighted_choices(unweighted_yanderes, 2)
-            role_classes += weighted_choices(weighted_good_and_neutral_role_classes, num_users - 2)
-            return [r() for r in role_classes]
-=======
         role_classes = list(random.choice(
             [role for role in roles.all_role_classes if role.is_yandere],
             size = num_yanderes
@@ -127,7 +110,6 @@
 
         role_classes += list(weighted_choices(weighted_good_and_neutral_role_classes, num_users - num_yanderes))
         return [role for role in role_classes]
->>>>>>> a2aa695e
 
     def _is_first_phase_day(self):
         """
@@ -177,7 +159,7 @@
             else:
                 messages.append((uid, f"sorry, you can't join a game that's already in-progress. please wait for the next game."))
         return messages
- 
+
     def tick(self):
         if self.ticks == None:
             return
